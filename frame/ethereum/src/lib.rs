// Copyright 2017-2020 Parity Technologies (UK) Ltd.
// This file is part of Frontier.

// Substrate is free software: you can redistribute it and/or modify
// it under the terms of the GNU General Public License as published by
// the Free Software Foundation, either version 3 of the License, or
// (at your option) any later version.

// Substrate is distributed in the hope that it will be useful,
// but WITHOUT ANY WARRANTY; without even the implied warranty of
// MERCHANTABILITY or FITNESS FOR A PARTICULAR PURPOSE.  See the
// GNU General Public License for more details.

// You should have received a copy of the GNU General Public License
// along with Substrate.  If not, see <http://www.gnu.org/licenses/>.

//! # Ethereum pallet
//!
//! The Ethereum pallet works together with EVM pallet to provide full emulation
//! for Ethereum block processing.

// Ensure we're `no_std` when compiling for Wasm.
#![cfg_attr(not(feature = "std"), no_std)]

use frame_support::{decl_module, decl_storage, decl_event, weights::Weight};
use sp_std::prelude::*;
use frame_system::{self as system, ensure_none};
use ethereum_types::{H160, H64, H256, U256, Bloom};
use sp_runtime::{
	traits::UniqueSaturatedInto,
	transaction_validity::{TransactionValidity, TransactionSource, ValidTransaction}
};
use sha3::{Digest, Keccak256};

pub use frontier_rpc_primitives::TransactionStatus;
pub use ethereum::{Transaction, Log};

/// A type alias for the balance type from this pallet's point of view.
pub type BalanceOf<T> = <T as pallet_balances::Trait>::Balance;

/// Our pallet's configuration trait. All our types and constants go in here. If the
/// pallet is dependent on specific other pallets, then their configuration traits
/// should be added to our implied traits list.
///
/// `frame_system::Trait` should always be included in our implied traits.
pub trait Trait: frame_system::Trait<Hash=H256> + pallet_balances::Trait + pallet_timestamp::Trait + pallet_evm::Trait {
	/// The overarching event type.
	type Event: From<Event<Self>> + Into<<Self as frame_system::Trait>::Event>;
}

decl_storage! {
	// A macro for the Storage trait, and its implementation, for this pallet.
	// This allows for type-safe usage of the Substrate storage database, so you can
	// keep things around between blocks.
	//
	// It is important to update your storage name so that your pallet's
	// storage items are isolated from other pallets.
	// ---------------------------------vvvvvvv
	trait Store for Module<T: Trait> as Example {
<<<<<<< HEAD
		BlocksAndReceipts get(fn blocks_and_receipts): 
			map hasher(blake2_128_concat) T::BlockNumber => Option<(ethereum::Block, Vec<ethereum::Receipt>)>;
=======
		BlocksAndReceipts: map hasher(blake2_128_concat) H256 => Option<(ethereum::Block, Vec<ethereum::Receipt>)>;
		BlockNumbers: map hasher(blake2_128_concat) T::BlockNumber => H256;
>>>>>>> 519cd10d
		PendingTransactionsAndReceipts: Vec<(ethereum::Transaction, ethereum::Receipt)>;
		TransactionStatuses: map hasher(blake2_128_concat) H256 => Option<TransactionStatus>;
	}
}

decl_event!(
	/// Events are a simple means of reporting specific conditions and
	/// circumstances that have happened that users, Dapps and/or chain explorers would find
	/// interesting and otherwise difficult to detect.
	pub enum Event<T> where B = <T as pallet_balances::Trait>::Balance {
		// Just a normal `enum`, here's a dummy event to ensure it compiles.
		/// Dummy event, just here so there's a generic type that's used.
		Dummy(B),
	}
);

// The module declaration. This states the entry points that we handle. The
// macro takes care of the marshalling of arguments and dispatch.
//
// Anyone can have these functions execute by signing and submitting
// an extrinsic. Ensure that calls into each of these execute in a time, memory and
// using storage space proportional to any costs paid for by the caller or otherwise the
// difficulty of forcing the call to happen.
//
// Generally you'll want to split these into three groups:
// - Public calls that are signed by an external account.
// - Root calls that are allowed to be made only by the governance system.
// - Unsigned calls that can be of two kinds:
//   * "Inherent extrinsics" that are opinions generally held by the block
//     authors that build child blocks.
//   * Unsigned Transactions that are of intrinsic recognizable utility to the
//     network, and are validated by the runtime.
//
// Information about where this dispatch initiated from is provided as the first argument
// "origin". As such functions must always look like:
//
// `fn foo(origin, bar: Bar, baz: Baz) -> Result;`
//
// The `Result` is required as part of the syntax (and expands to the conventional dispatch
// result of `Result<(), &'static str>`).
//
// When you come to `impl` them later in the pallet, you must specify the full type for `origin`:
//
// `fn foo(origin: T::Origin, bar: Bar, baz: Baz) { ... }`
//
// There are three entries in the `frame_system::Origin` enum that correspond
// to the above bullets: `::Signed(AccountId)`, `::Root` and `::None`. You should always match
// against them as the first thing you do in your function. There are three convenience calls
// in system that do the matching for you and return a convenient result: `ensure_signed`,
// `ensure_root` and `ensure_none`.
decl_module! {
	// Simple declaration of the `Module` type. Lets the macro know what its working on.
	pub struct Module<T: Trait> for enum Call where origin: T::Origin {
		/// Deposit one of this pallet's events by using the default implementation.
		/// It is also possible to provide a custom implementation.
		/// For non-generic events, the generic parameter just needs to be dropped, so that it
		/// looks like: `fn deposit_event() = default;`.
		fn deposit_event() = default;

		/// Transact an Ethereum transaction.
		#[weight = 0]
		fn transact(origin, transaction: ethereum::Transaction) {
			ensure_none(origin)?;

			let mut sig = [0u8; 65];
			let mut msg = [0u8; 32];
			sig[0..32].copy_from_slice(&transaction.signature.r()[..]);
			sig[32..64].copy_from_slice(&transaction.signature.s()[..]);
			sig[64] = transaction.signature.standard_v();
			msg.copy_from_slice(&transaction.message_hash(Some(sp_io::misc::chain_id()))[..]);

			let pubkey = sp_io::crypto::secp256k1_ecdsa_recover(&sig, &msg)
				.map_err(|_| "Recover public key failed")?;
			let source = H160::from(H256::from_slice(Keccak256::digest(&pubkey).as_slice()));

			Self::execute(source, transaction);
		}

		// The signature could also look like: `fn on_initialize()`.
		// This function could also very well have a weight annotation, similar to any other. The
		// only difference is that it mut be returned, not annotated.
		fn on_initialize(_n: T::BlockNumber) -> Weight {
			// Anything that needs to be done at the start of the block.
			// We don't do anything here.

			0
		}

		// The signature could also look like: `fn on_finalize()`
		fn on_finalize(n: T::BlockNumber) {
			let transactions_and_receipts = PendingTransactionsAndReceipts::take();
			let (transactions, receipts): (Vec<_>, Vec<_>) =
				transactions_and_receipts.into_iter().unzip();
			let ommers = Vec::<ethereum::Header>::new();

			let header = ethereum::Header {
				parent_hash: frame_system::Module::<T>::parent_hash(),
				ommers_hash: H256::from_slice(
					Keccak256::digest(&rlp::encode_list(&ommers)[..]).as_slice(),
				), // TODO: check ommers hash.
				beneficiary: H160::default(),
				state_root: H256::default(), // TODO: figure out if there's better way to get a sort-of-valid state root.
				transactions_root: H256::from_slice(
					Keccak256::digest(&rlp::encode_list(&transactions)[..]).as_slice(),
				), // TODO: check transactions hash.
				receipts_root: H256::from_slice(
					Keccak256::digest(&rlp::encode_list(&receipts)[..]).as_slice(),
				), // TODO: check receipts hash.
				logs_bloom: Bloom::default(), // TODO: gather the logs bloom from receipts.
				difficulty: U256::zero(),
				number: U256::from(
					UniqueSaturatedInto::<u128>::unique_saturated_into(
						frame_system::Module::<T>::block_number()
					)
				),
				gas_limit: U256::zero(), // TODO: set this using Ethereum's gas limit change algorithm.
				gas_used: U256::zero(), // TODO: get this from receipts.
				timestamp: UniqueSaturatedInto::<u64>::unique_saturated_into(
					pallet_timestamp::Module::<T>::get()
				),
				extra_data: H256::default(),
				mix_hash: H256::default(),
				nonce: H64::default(),
			};
			let hash = H256::from_slice(Keccak256::digest(&rlp::encode(&header)).as_slice());

			let block = ethereum::Block {
				header,
				transactions,
				ommers,
			};

			BlocksAndReceipts::insert(hash, (block, receipts));
			BlockNumbers::<T>::insert(n, hash);
		}

		// A runtime code run after every block and have access to extended set of APIs.
		//
		// For instance you can generate extrinsics for the upcoming produced block.
		fn offchain_worker(_n: T::BlockNumber) {
			// We don't do anything here.
			// but we could dispatch extrinsic (transaction/unsigned/inherent) using
			// sp_io::submit_extrinsic
		}
	}
}

impl<T: Trait> frame_support::unsigned::ValidateUnsigned for Module<T> {
	type Call = Call<T>;

	fn validate_unsigned(_source: TransactionSource, call: &Self::Call) -> TransactionValidity {
		ValidTransaction::with_tag_prefix("Ethereum")
			.and_provides(call)
			.build()
	}
}

// The main implementation block for the pallet. Functions here fall into three broad
// categories:
// - Public interface. These are functions that are `pub` and generally fall into inspector
// functions that do not write to storage and operation functions that do.
// - Private functions. These are your usual private utilities unavailable to other pallets.
impl<T: Trait> Module<T> {
	pub fn transaction_status(hash: H256) -> Option<TransactionStatus> {
		TransactionStatuses::get(hash)
	}

	/// Execute an Ethereum transaction, ignoring transaction signatures.
	pub fn execute(source: H160, transaction: ethereum::Transaction) {
		let transaction_hash = H256::from_slice(
			Keccak256::digest(&rlp::encode(&transaction)).as_slice()
		);
		let transaction_index = PendingTransactionsAndReceipts::get().len() as u32;

		let status = match transaction.action {
			ethereum::TransactionAction::Call(target) => {
				pallet_evm::Module::<T>::execute_call(
					source,
					target,
					transaction.input.clone(),
					transaction.value,
					transaction.gas_limit.low_u32(),
					transaction.gas_price,
					Some(transaction.nonce),
				).unwrap(); // TODO: handle error

				TransactionStatus {
					transaction_hash,
					transaction_index,
					from: source,
					to: Some(target),
					contract_address: None,
					logs: Vec::new(), // TODO: feed in logs.
					logs_bloom: Bloom::default(), // TODO: feed in bloom.
				}
			},
			ethereum::TransactionAction::Create => {
				let contract_address = pallet_evm::Module::<T>::execute_create(
					source,
					transaction.input.clone(),
					transaction.value,
					transaction.gas_limit.low_u32(),
					transaction.gas_price,
					Some(transaction.nonce),
				).unwrap(); // TODO: handle error

				TransactionStatus {
					transaction_hash,
					transaction_index,
					from: source,
					to: None,
					contract_address: Some(contract_address),
					logs: Vec::new(), // TODO: feed in logs.
					logs_bloom: Bloom::default(), // TODO: feed in bloom.
				}
			},
		};

		TransactionStatuses::insert(transaction_hash, status);

		let receipt = ethereum::Receipt {
			state_root: H256::default(), // TODO: should be okay / error status.
			used_gas: U256::default(), // TODO: set this.
			logs_bloom: Bloom::default(), // TODO: set this.
			logs: Vec::new(), // TODO: set this.
		};

		PendingTransactionsAndReceipts::append((transaction, receipt));
	}
}<|MERGE_RESOLUTION|>--- conflicted
+++ resolved
@@ -57,13 +57,8 @@
 	// storage items are isolated from other pallets.
 	// ---------------------------------vvvvvvv
 	trait Store for Module<T: Trait> as Example {
-<<<<<<< HEAD
-		BlocksAndReceipts get(fn blocks_and_receipts): 
-			map hasher(blake2_128_concat) T::BlockNumber => Option<(ethereum::Block, Vec<ethereum::Receipt>)>;
-=======
 		BlocksAndReceipts: map hasher(blake2_128_concat) H256 => Option<(ethereum::Block, Vec<ethereum::Receipt>)>;
 		BlockNumbers: map hasher(blake2_128_concat) T::BlockNumber => H256;
->>>>>>> 519cd10d
 		PendingTransactionsAndReceipts: Vec<(ethereum::Transaction, ethereum::Receipt)>;
 		TransactionStatuses: map hasher(blake2_128_concat) H256 => Option<TransactionStatus>;
 	}
