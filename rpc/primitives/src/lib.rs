--- conflicted
+++ resolved
@@ -1,10 +1,9 @@
-<<<<<<< HEAD
 #![cfg_attr(not(feature = "std"), no_std)]
 
 use sp_std::prelude::*;
 use ethereum_types::{H160, H256, U256};
 
-use ethereum::{Block as EthBlock, Account as EthAccount};
+// use ethereum::{Block as EthBlock, Account as EthAccount};
 
 sp_api::decl_runtime_apis! {
 	/// API necessary for Ethereum-compatibility layer.
@@ -77,27 +76,6 @@
 		// // eth_getTransactionByBlockNumberAndIndex
 		// /// ethereum::Block.transactions[Index] in <pallet_evm::Module<T>>::BlocksAndReceipts
 		// fn transaction_by_block_number(_: H256, _: Index) -> Transaction;
-=======
-// Copyright 2017-2020 Parity Technologies (UK) Ltd.
-// This file is part of Frontier.
-
-// Substrate is free software: you can redistribute it and/or modify
-// it under the terms of the GNU General Public License as published by
-// the Free Software Foundation, either version 3 of the License, or
-// (at your option) any later version.
-
-// Substrate is distributed in the hope that it will be useful,
-// but WITHOUT ANY WARRANTY; without even the implied warranty of
-// MERCHANTABILITY or FITNESS FOR A PARTICULAR PURPOSE.  See the
-// GNU General Public License for more details.
-
-// You should have received a copy of the GNU General Public License
-// along with Substrate.  If not, see <http://www.gnu.org/licenses/>.
-
-sp_api::decl_runtime_apis! {
-	/// API necessary for Ethereum-compatibility layer.
-	pub trait EthereumRuntimeApi {
->>>>>>> 86cb9dab
 
 		// // eth_getTransactionReceipt
 		// // TODO no StorageMap by ethereum::transaction::Transaction Hash.
