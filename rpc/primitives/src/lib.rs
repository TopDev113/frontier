--- conflicted
+++ resolved
@@ -39,12 +39,9 @@
 		fn chain_id() -> u64;
 		fn account_basic(address: H160) -> pallet_evm::Account;
 		fn transaction_status(hash: H256) -> Option<TransactionStatus>;
-<<<<<<< HEAD
 		fn gas_price() -> U256;
 		fn account_code_at(address: H160) -> Vec<u8>;
-=======
 		fn author() -> H160;
->>>>>>> 43adc41e
 	}
 }
 
