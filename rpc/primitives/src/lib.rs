--- conflicted
+++ resolved
@@ -42,9 +42,7 @@
 		fn gas_price() -> U256;
 		fn account_code_at(address: H160) -> Vec<u8>;
 		fn author() -> H160;
-<<<<<<< HEAD
 		fn storage_at(address: H160, index: U256) -> H256;
-=======
 		fn block_by_number(number: u32) -> Option<EthereumBlock>;
 		fn block_transaction_count_by_number(number: u32) -> Option<U256>;
 		fn block_by_hash(hash: H256) -> Option<EthereumBlock>;
@@ -62,7 +60,6 @@
 			EthereumBlock,
 			TransactionStatus
 		)>;
->>>>>>> 23149d5c
 	}
 }
 
